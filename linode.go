--- conflicted
+++ resolved
@@ -117,21 +117,13 @@
 			EnvVar: "LINODE_DISTRIBUTION_ID",
 			Name:   "linode-distribution-id",
 			Usage:  "Linode Distribution Id",
-<<<<<<< HEAD
 			Value:  146, // Ubuntu 16.04 LTS
-=======
-			Value:  140, // Debian 8 (Ubuntu 16.04 LTD = 146)
->>>>>>> 5b97ad6f
 		},
 		mcnflag.IntFlag{
 			EnvVar: "LINODE_KERNEL_ID",
 			Name:   "linode-kernel-id",
 			Usage:  "Linode Kernel Id",
-<<<<<<< HEAD
-			Value:  210, // GRUB2
-=======
 			Value:  210, // default kernel, GRUB 2,
->>>>>>> 5b97ad6f
 		},
 		mcnflag.IntFlag{
 			EnvVar: "LINODE_DOCKER_PORT",
@@ -234,11 +226,7 @@
 	distributionId := d.DistributionId
 
 	log.Debug("Create disk")
-<<<<<<< HEAD
-	createDiskJobResponse, err := d.client.Disk.CreateFromDistribution(distributionId, d.LinodeId, "Primary Disk", 24576-1024, args)
-=======
 	createDiskJobResponse, err := d.client.Disk.CreateFromDistribution(distributionId, d.LinodeId, "Primary Disk", 20480-256, args)
->>>>>>> 5b97ad6f
 
 	if err != nil {
 		return err
